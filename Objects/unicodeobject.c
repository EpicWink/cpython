--- conflicted
+++ resolved
@@ -6101,9 +6101,13 @@
     end = s + size;
 
     while (s < end) {
-<<<<<<< HEAD
         Py_UNICODE uch;
         Py_UCS4 ch;
+        if (end - s < Py_UNICODE_SIZE) {
+            endinpos = end-starts;
+            reason = "truncated input";
+            goto error;
+        }
         /* We copy the raw representation one byte at a time because the
            pointer may be unaligned (see test_codeccallbacks). */
         ((char *) &uch)[0] = s[0];
@@ -6113,37 +6117,18 @@
         ((char *) &uch)[3] = s[3];
 #endif
         ch = uch;
-
+#ifdef Py_UNICODE_WIDE
         /* We have to sanity check the raw data, otherwise doom looms for
            some malformed UCS-4 data. */
-        if (
-#ifdef Py_UNICODE_WIDE
-            ch > 0x10ffff ||
+        if (ch > 0x10ffff) {
+            endinpos = s - starts + Py_UNICODE_SIZE;
+            reason = "illegal code point (> 0x10FFFF)";
+            goto error;
+        }
 #endif
-            end-s < Py_UNICODE_SIZE
-            )
-        {
-            startinpos = s - starts;
-            if (end-s < Py_UNICODE_SIZE) {
-                endinpos = end-starts;
-                reason = "truncated input";
-            }
-            else {
-                endinpos = s - starts + Py_UNICODE_SIZE;
-                reason = "illegal code point (> 0x10FFFF)";
-            }
-            if (unicode_decode_call_errorhandler(
-                    errors, &errorHandler,
-                    "unicode_internal", reason,
-                    &starts, &end, &startinpos, &endinpos, &exc, &s,
-                    &v, &outpos))
-                goto onError;
-            continue;
-        }
-
         s += Py_UNICODE_SIZE;
 #ifndef Py_UNICODE_WIDE
-        if (Py_UNICODE_IS_HIGH_SURROGATE(ch) && s < end)
+        if (Py_UNICODE_IS_HIGH_SURROGATE(ch) && end - s >= Py_UNICODE_SIZE)
         {
             Py_UNICODE uch2;
             ((char *) &uch2)[0] = s[0];
@@ -6153,40 +6138,20 @@
                 ch = Py_UNICODE_JOIN_SURROGATES(uch, uch2);
                 s += Py_UNICODE_SIZE;
             }
-=======
-        if (end-s < Py_UNICODE_SIZE) {
-            endinpos = end-starts;
-            reason = "truncated input";
-            goto error;
-        }
-        memcpy(p, s, sizeof(Py_UNICODE));
-#ifdef Py_UNICODE_WIDE
-        /* We have to sanity check the raw data, otherwise doom looms for
-           some malformed UCS-4 data. */
-        if (*p > unimax || *p < 0) {
-            endinpos = s - starts + Py_UNICODE_SIZE;
-            reason = "illegal code point (> 0x10FFFF)";
-            goto error;
         }
 #endif
-        p++;
-        s += Py_UNICODE_SIZE;
+
+        if (unicode_putchar(&v, &outpos, ch) < 0)
+            goto onError;
         continue;
 
   error:
         startinpos = s - starts;
-        outpos = p - PyUnicode_AS_UNICODE(v);
         if (unicode_decode_call_errorhandler(
                 errors, &errorHandler,
                 "unicode_internal", reason,
                 &starts, &end, &startinpos, &endinpos, &exc, &s,
-                &v, &outpos, &p)) {
-            goto onError;
->>>>>>> 3fd4ab35
-        }
-#endif
-
-        if (unicode_putchar(&v, &outpos, ch) < 0)
+                &v, &outpos))
             goto onError;
     }
 
