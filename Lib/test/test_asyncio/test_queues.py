--- conflicted
+++ resolved
@@ -528,11 +528,6 @@
     async def test_empty(self):
         q = self.q_class()
         q.shutdown()
-<<<<<<< HEAD
-        with self.assertRaises(asyncio.QueueShutDown):
-            await q.put("data")
-        with self.assertRaises(asyncio.QueueShutDown):
-=======
         with self.assertRaises(
             asyncio.QueueShutDown, msg="Didn't appear to shut-down queue"
         ):
@@ -540,7 +535,6 @@
         with self.assertRaises(
             asyncio.QueueShutDown, msg="Didn't appear to shut-down queue"
         ):
->>>>>>> da10d9fc
             await q.get()
 
     async def test_nonempty(self):
@@ -548,31 +542,21 @@
         q.put_nowait("data")
         q.shutdown()
         await q.get()
-<<<<<<< HEAD
-        with self.assertRaises(asyncio.QueueShutDown):
-=======
-        with self.assertRaises(
-            asyncio.QueueShutDown, msg="Didn't appear to shut-down queue"
-        ):
->>>>>>> da10d9fc
-            await q.get()
-
-    async def test_immediate(self):
-        q = self.q_class()
-        q.put_nowait("data")
-        q.shutdown(immediate=True)
-<<<<<<< HEAD
-        with self.assertRaises(asyncio.QueueShutDown):
-            await q.get()
-
-    async def test_shutdown_repr(self):
-=======
         with self.assertRaises(
             asyncio.QueueShutDown, msg="Didn't appear to shut-down queue"
         ):
             await q.get()
-    async def test_repr_shutdown(self):
->>>>>>> da10d9fc
+
+    async def test_immediate(self):
+        q = self.q_class()
+        q.put_nowait("data")
+        q.shutdown(immediate=True)
+        with self.assertRaises(
+            asyncio.QueueShutDown, msg="Didn't appear to shut-down queue"
+        ):
+            await q.get()
+
+    async def test_shutdown_repr(self):
         q = self.q_class()
         q.shutdown()
         self.assertIn("shutdown", repr(q))
@@ -581,7 +565,6 @@
         q.shutdown(immediate=True)
         self.assertIn("shutdown-immediate", repr(q))
 
-<<<<<<< HEAD
     async def test_shutdown_transition(self):
         # allowed transitions would be from alive via shutdown to immediate
         q = self.q_class()
@@ -603,14 +586,6 @@
 
         async def get_once(q, go):
             await go.wait()
-=======
-    async def test_get_shutdown_immediate(self):
-        results = []
-        maxsize = 2
-        delay = 1e-3
-
-        async def get_q(q):
->>>>>>> da10d9fc
             try:
                 msg = await q.get()
                 results.append(False)
@@ -618,7 +593,6 @@
                 results.append(True)
                 return True
 
-<<<<<<< HEAD
         async def shutdown(q, go, immediate):
             q.shutdown(immediate)
             go.set()
@@ -649,36 +623,11 @@
             await go.wait()
             try:
                 await q.put(msg)
-=======
-        async def shutdown(q, delay, immediate):
-            await asyncio.sleep(delay)
-            q.shutdown(immediate)
-            return True
-
-        q = self.q_class(maxsize)
-        t = [asyncio.create_task(get_q(q)) for _ in range(maxsize)]
-        t += [asyncio.create_task(shutdown(q, delay, True))]
-        res = await asyncio.gather(*t)
-
-        self.assertEqual(results, [True]*maxsize)
-
-    async def test_put_shutdown(self):
-        maxsize = 2
-        results = []
-        delay = 1e-3
-
-        async def put_twice(q, delay, msg):
-            await q.put(msg)
-            await asyncio.sleep(delay)
-            try:
-                await q.put(msg+maxsize)
->>>>>>> da10d9fc
                 results.append(False)
             except asyncio.QueueShutDown:
                 results.append(True)
                 return msg
 
-<<<<<<< HEAD
         async def shutdown(q, go, immediate):
             q.shutdown(immediate)
             go.set()
@@ -714,54 +663,21 @@
             await go.wait()
             try:
                 await q.put(msg)
-=======
-        async def shutdown(q, delay, immediate):
-            await asyncio.sleep(delay)
-            q.shutdown(immediate)
-
-        q = self.q_class(maxsize)
-        t = [asyncio.create_task(put_twice(q, delay, i+1)) for i in range(maxsize)]
-        t += [asyncio.create_task(shutdown(q, delay*2, False))]
-        res = await asyncio.gather(*t)
-
-        self.assertEqual(results, [True]*maxsize)
-
-    async def test_put_and_join_shutdown(self):
-        maxsize = 2
-        results = []
-        delay = 1e-3
-
-        async def put_twice(q, delay, msg):
-            await q.put(msg)
-            await asyncio.sleep(delay)
-            try:
-                await q.put(msg+maxsize)
->>>>>>> da10d9fc
                 results.append(False)
             except asyncio.QueueShutDown:
                 results.append(True)
                 return msg
 
-<<<<<<< HEAD
         async def shutdown(q, go, immediate):
             q.shutdown(immediate)
             go.set()
 
         async def join(q, go):
             await go.wait()
-=======
-        async def shutdown(q, delay, immediate):
-            await asyncio.sleep(delay)
-            q.shutdown(immediate)
-
-        async def join(q, delay):
-            await asyncio.sleep(delay)
->>>>>>> da10d9fc
             await q.join()
             results.append(True)
             return True
 
-<<<<<<< HEAD
         tasks = (
             (put_once, (q, go, 'E')),
             (put_once, (q, go, 'W')),
@@ -781,15 +697,7 @@
 
     async def test_shutdown_immediate_put_and_join(self):
         return await self._shutdown_put_and_join(True)
-=======
-        q = self.q_class(maxsize)
-        t = [asyncio.create_task(put_twice(q, delay, i+1)) for i in range(maxsize)]
-        t += [asyncio.create_task(shutdown(q, delay*2, True)),
-                asyncio.create_task(join(q, delay))]
-        res = await asyncio.gather(*t)
->>>>>>> da10d9fc
-
-        self.assertEqual(results, [True]*(maxsize+1))
+
 
 class QueueShutdownTests(
     _QueueShutdownTestMixin, unittest.IsolatedAsyncioTestCase
