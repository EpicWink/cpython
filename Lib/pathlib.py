--- conflicted
+++ resolved
@@ -941,14 +941,10 @@
         subdirectories if recursive=True (but then doesn't yield any
         directories).
         """
-<<<<<<< HEAD
         if recursive:
             yield from self._iterdir_recursive()
             return
-        for name in self._accessor.listdir(self):
-=======
         for name in os.listdir(self):
->>>>>>> 164a017e
             yield self._make_child_relpath(name)
 
     def _scandir(self):
