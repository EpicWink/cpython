--- conflicted
+++ resolved
@@ -976,12 +976,9 @@
 Christian Tismer
 Frank J. Tobin
 Bennett Todd
-<<<<<<< HEAD
 R Lindsay Todd
 Eugene Toder
-=======
 Erik Tollerud
->>>>>>> a74f8ef4
 Matias Torchinsky
 Sandro Tosi
 Richard Townsend
