/* Built-in functions */

#include "Python.h"
#include "Python-ast.h"

#include "node.h"
#include "code.h"

#include "asdl.h"
#include "ast.h"

#include <ctype.h>

#ifdef HAVE_LANGINFO_H
#include <langinfo.h>   /* CODESET */
#endif

/* The default encoding used by the platform file system APIs
   Can remain NULL for all platforms that don't have such a concept

   Don't forget to modify PyUnicode_DecodeFSDefault() if you touch any of the
   values for Py_FileSystemDefaultEncoding!
*/
#if defined(__APPLE__)
const char *Py_FileSystemDefaultEncoding = "utf-8";
int Py_HasFileSystemDefaultEncoding = 1;
#elif defined(MS_WINDOWS)
/* may be changed by initfsencoding(), but should never be free()d */
const char *Py_FileSystemDefaultEncoding = "utf-8";
int Py_HasFileSystemDefaultEncoding = 1;
#else
const char *Py_FileSystemDefaultEncoding = NULL; /* set by initfsencoding() */
int Py_HasFileSystemDefaultEncoding = 0;
#endif
const char *Py_FileSystemDefaultEncodeErrors = "surrogateescape";

_Py_IDENTIFIER(__builtins__);
_Py_IDENTIFIER(__dict__);
_Py_IDENTIFIER(__prepare__);
_Py_IDENTIFIER(__round__);
_Py_IDENTIFIER(encoding);
_Py_IDENTIFIER(errors);
_Py_IDENTIFIER(fileno);
_Py_IDENTIFIER(flush);
_Py_IDENTIFIER(metaclass);
_Py_IDENTIFIER(sort);
_Py_IDENTIFIER(stdin);
_Py_IDENTIFIER(stdout);
_Py_IDENTIFIER(stderr);

#include "clinic/bltinmodule.c.h"

/* AC: cannot convert yet, waiting for *args support */
static PyObject *
builtin___build_class__(PyObject *self, PyObject **args, Py_ssize_t nargs,
                        PyObject *kwnames)
{
    PyObject *func, *name, *bases, *mkw, *meta, *winner, *prep, *ns;
    PyObject *cls = NULL, *cell = NULL;
    int isclass = 0;   /* initialize to prevent gcc warning */

    if (nargs < 2) {
        PyErr_SetString(PyExc_TypeError,
                        "__build_class__: not enough arguments");
        return NULL;
    }
    func = args[0];   /* Better be callable */
    if (!PyFunction_Check(func)) {
        PyErr_SetString(PyExc_TypeError,
                        "__build_class__: func must be a function");
        return NULL;
    }
    name = args[1];
    if (!PyUnicode_Check(name)) {
        PyErr_SetString(PyExc_TypeError,
                        "__build_class__: name is not a string");
        return NULL;
    }
    bases = _PyStack_AsTupleSlice(args, nargs, 2, nargs);
    if (bases == NULL)
        return NULL;

    if (kwnames == NULL) {
        meta = NULL;
        mkw = NULL;
    }
    else {
        mkw = _PyStack_AsDict(args + nargs, kwnames);
        if (mkw == NULL) {
            Py_DECREF(bases);
            return NULL;
        }

        meta = _PyDict_GetItemId(mkw, &PyId_metaclass);
        if (meta != NULL) {
            Py_INCREF(meta);
            if (_PyDict_DelItemId(mkw, &PyId_metaclass) < 0) {
                Py_DECREF(meta);
                Py_DECREF(mkw);
                Py_DECREF(bases);
                return NULL;
            }
            /* metaclass is explicitly given, check if it's indeed a class */
            isclass = PyType_Check(meta);
        }
    }
    if (meta == NULL) {
        /* if there are no bases, use type: */
        if (PyTuple_GET_SIZE(bases) == 0) {
            meta = (PyObject *) (&PyType_Type);
        }
        /* else get the type of the first base */
        else {
            PyObject *base0 = PyTuple_GET_ITEM(bases, 0);
            meta = (PyObject *) (base0->ob_type);
        }
        Py_INCREF(meta);
        isclass = 1;  /* meta is really a class */
    }

    if (isclass) {
        /* meta is really a class, so check for a more derived
           metaclass, or possible metaclass conflicts: */
        winner = (PyObject *)_PyType_CalculateMetaclass((PyTypeObject *)meta,
                                                        bases);
        if (winner == NULL) {
            Py_DECREF(meta);
            Py_XDECREF(mkw);
            Py_DECREF(bases);
            return NULL;
        }
        if (winner != meta) {
            Py_DECREF(meta);
            meta = winner;
            Py_INCREF(meta);
        }
    }
    /* else: meta is not a class, so we cannot do the metaclass
       calculation, so we will use the explicitly given object as it is */
    prep = _PyObject_GetAttrId(meta, &PyId___prepare__);
    if (prep == NULL) {
        if (PyErr_ExceptionMatches(PyExc_AttributeError)) {
            PyErr_Clear();
            ns = PyDict_New();
        }
        else {
            Py_DECREF(meta);
            Py_XDECREF(mkw);
            Py_DECREF(bases);
            return NULL;
        }
    }
    else {
        PyObject *pargs[2] = {name, bases};
        ns = _PyObject_FastCallDict(prep, pargs, 2, mkw);
        Py_DECREF(prep);
    }
    if (ns == NULL) {
        Py_DECREF(meta);
        Py_XDECREF(mkw);
        Py_DECREF(bases);
        return NULL;
    }
    cell = PyEval_EvalCodeEx(PyFunction_GET_CODE(func), PyFunction_GET_GLOBALS(func), ns,
                             NULL, 0, NULL, 0, NULL, 0, NULL,
                             PyFunction_GET_CLOSURE(func));
    if (cell != NULL) {
        PyObject *margs[3] = {name, bases, ns};
        cls = _PyObject_FastCallDict(meta, margs, 3, mkw);
        if (cls != NULL && PyType_Check(cls) && PyCell_Check(cell)) {
            PyObject *cell_cls = PyCell_GET(cell);
            if (cell_cls != cls) {
                /* TODO: In 3.7, DeprecationWarning will become RuntimeError.
                 *       At that point, cell_error won't be needed.
                 */
                int cell_error;
                if (cell_cls == NULL) {
                    const char *msg =
                        "__class__ not set defining %.200R as %.200R. "
                        "Was __classcell__ propagated to type.__new__?";
                    cell_error = PyErr_WarnFormat(
                        PyExc_DeprecationWarning, 1, msg, name, cls);
                } else {
                    const char *msg =
                        "__class__ set to %.200R defining %.200R as %.200R";
                    PyErr_Format(PyExc_TypeError, msg, cell_cls, name, cls);
                    cell_error = 1;
                }
                if (cell_error) {
                    Py_DECREF(cls);
                    cls = NULL;
                    goto error;
                } else {
                    /* Fill in the cell, since type.__new__ didn't do it */
                    PyCell_Set(cell, cls);
                }
            }
        }
    }
error:
    Py_XDECREF(cell);
    Py_DECREF(ns);
    Py_DECREF(meta);
    Py_XDECREF(mkw);
    Py_DECREF(bases);
    return cls;
}

PyDoc_STRVAR(build_class_doc,
"__build_class__(func, name, *bases, metaclass=None, **kwds) -> class\n\
\n\
Internal helper function used by the class statement.");

static PyObject *
builtin___import__(PyObject *self, PyObject *args, PyObject *kwds)
{
    static char *kwlist[] = {"name", "globals", "locals", "fromlist",
                             "level", 0};
    PyObject *name, *globals = NULL, *locals = NULL, *fromlist = NULL;
    int level = 0;

    if (!PyArg_ParseTupleAndKeywords(args, kwds, "U|OOOi:__import__",
                    kwlist, &name, &globals, &locals, &fromlist, &level))
        return NULL;
    return PyImport_ImportModuleLevelObject(name, globals, locals,
                                            fromlist, level);
}

PyDoc_STRVAR(import_doc,
"__import__(name, globals=None, locals=None, fromlist=(), level=0) -> module\n\
\n\
Import a module. Because this function is meant for use by the Python\n\
interpreter and not for general use it is better to use\n\
importlib.import_module() to programmatically import a module.\n\
\n\
The globals argument is only used to determine the context;\n\
they are not modified.  The locals argument is unused.  The fromlist\n\
should be a list of names to emulate ``from name import ...'', or an\n\
empty list to emulate ``import name''.\n\
When importing a module from a package, note that __import__('A.B', ...)\n\
returns package A when fromlist is empty, but its submodule B when\n\
fromlist is not empty.  Level is used to determine whether to perform \n\
absolute or relative imports. 0 is absolute while a positive number\n\
is the number of parent directories to search relative to the current module.");


/*[clinic input]
abs as builtin_abs

    x: object
    /

Return the absolute value of the argument.
[clinic start generated code]*/

static PyObject *
builtin_abs(PyObject *module, PyObject *x)
/*[clinic end generated code: output=b1b433b9e51356f5 input=bed4ca14e29c20d1]*/
{
    return PyNumber_Absolute(x);
}

/*[clinic input]
all as builtin_all

    iterable: object
    /

Return True if bool(x) is True for all values x in the iterable.

If the iterable is empty, return True.
[clinic start generated code]*/

static PyObject *
builtin_all(PyObject *module, PyObject *iterable)
/*[clinic end generated code: output=ca2a7127276f79b3 input=1a7c5d1bc3438a21]*/
{
    PyObject *it, *item;
    PyObject *(*iternext)(PyObject *);
    int cmp;

    it = PyObject_GetIter(iterable);
    if (it == NULL)
        return NULL;
    iternext = *Py_TYPE(it)->tp_iternext;

    for (;;) {
        item = iternext(it);
        if (item == NULL)
            break;
        cmp = PyObject_IsTrue(item);
        Py_DECREF(item);
        if (cmp < 0) {
            Py_DECREF(it);
            return NULL;
        }
        if (cmp == 0) {
            Py_DECREF(it);
            Py_RETURN_FALSE;
        }
    }
    Py_DECREF(it);
    if (PyErr_Occurred()) {
        if (PyErr_ExceptionMatches(PyExc_StopIteration))
            PyErr_Clear();
        else
            return NULL;
    }
    Py_RETURN_TRUE;
}

/*[clinic input]
any as builtin_any

    iterable: object
    /

Return True if bool(x) is True for any x in the iterable.

If the iterable is empty, return False.
[clinic start generated code]*/

static PyObject *
builtin_any(PyObject *module, PyObject *iterable)
/*[clinic end generated code: output=fa65684748caa60e input=41d7451c23384f24]*/
{
    PyObject *it, *item;
    PyObject *(*iternext)(PyObject *);
    int cmp;

    it = PyObject_GetIter(iterable);
    if (it == NULL)
        return NULL;
    iternext = *Py_TYPE(it)->tp_iternext;

    for (;;) {
        item = iternext(it);
        if (item == NULL)
            break;
        cmp = PyObject_IsTrue(item);
        Py_DECREF(item);
        if (cmp < 0) {
            Py_DECREF(it);
            return NULL;
        }
        if (cmp > 0) {
            Py_DECREF(it);
            Py_RETURN_TRUE;
        }
    }
    Py_DECREF(it);
    if (PyErr_Occurred()) {
        if (PyErr_ExceptionMatches(PyExc_StopIteration))
            PyErr_Clear();
        else
            return NULL;
    }
    Py_RETURN_FALSE;
}

/*[clinic input]
ascii as builtin_ascii

    obj: object
    /

Return an ASCII-only representation of an object.

As repr(), return a string containing a printable representation of an
object, but escape the non-ASCII characters in the string returned by
repr() using \\x, \\u or \\U escapes. This generates a string similar
to that returned by repr() in Python 2.
[clinic start generated code]*/

static PyObject *
builtin_ascii(PyObject *module, PyObject *obj)
/*[clinic end generated code: output=6d37b3f0984c7eb9 input=4c62732e1b3a3cc9]*/
{
    return PyObject_ASCII(obj);
}


/*[clinic input]
bin as builtin_bin

    number: object
    /

Return the binary representation of an integer.

   >>> bin(2796202)
   '0b1010101010101010101010'
[clinic start generated code]*/

static PyObject *
builtin_bin(PyObject *module, PyObject *number)
/*[clinic end generated code: output=b6fc4ad5e649f4f7 input=53f8a0264bacaf90]*/
{
    return PyNumber_ToBase(number, 2);
}


/*[clinic input]
callable as builtin_callable

    obj: object
    /

Return whether the object is callable (i.e., some kind of function).

Note that classes are callable, as are instances of classes with a
__call__() method.
[clinic start generated code]*/

static PyObject *
builtin_callable(PyObject *module, PyObject *obj)
/*[clinic end generated code: output=2b095d59d934cb7e input=1423bab99cc41f58]*/
{
    return PyBool_FromLong((long)PyCallable_Check(obj));
}


typedef struct {
    PyObject_HEAD
    PyObject *func;
    PyObject *it;
} filterobject;

static PyObject *
filter_new(PyTypeObject *type, PyObject *args, PyObject *kwds)
{
    PyObject *func, *seq;
    PyObject *it;
    filterobject *lz;

    if (type == &PyFilter_Type && !_PyArg_NoKeywords("filter()", kwds))
        return NULL;

    if (!PyArg_UnpackTuple(args, "filter", 2, 2, &func, &seq))
        return NULL;

    /* Get iterator. */
    it = PyObject_GetIter(seq);
    if (it == NULL)
        return NULL;

    /* create filterobject structure */
    lz = (filterobject *)type->tp_alloc(type, 0);
    if (lz == NULL) {
        Py_DECREF(it);
        return NULL;
    }
    Py_INCREF(func);
    lz->func = func;
    lz->it = it;

    return (PyObject *)lz;
}

static void
filter_dealloc(filterobject *lz)
{
    PyObject_GC_UnTrack(lz);
    Py_XDECREF(lz->func);
    Py_XDECREF(lz->it);
    Py_TYPE(lz)->tp_free(lz);
}

static int
filter_traverse(filterobject *lz, visitproc visit, void *arg)
{
    Py_VISIT(lz->it);
    Py_VISIT(lz->func);
    return 0;
}

static PyObject *
filter_next(filterobject *lz)
{
    PyObject *item;
    PyObject *it = lz->it;
    long ok;
    PyObject *(*iternext)(PyObject *);
    int checktrue = lz->func == Py_None || lz->func == (PyObject *)&PyBool_Type;

    iternext = *Py_TYPE(it)->tp_iternext;
    for (;;) {
        item = iternext(it);
        if (item == NULL)
            return NULL;

        if (checktrue) {
            ok = PyObject_IsTrue(item);
        } else {
            PyObject *good;
            good = PyObject_CallFunctionObjArgs(lz->func, item, NULL);
            if (good == NULL) {
                Py_DECREF(item);
                return NULL;
            }
            ok = PyObject_IsTrue(good);
            Py_DECREF(good);
        }
        if (ok > 0)
            return item;
        Py_DECREF(item);
        if (ok < 0)
            return NULL;
    }
}

static PyObject *
filter_reduce(filterobject *lz)
{
    return Py_BuildValue("O(OO)", Py_TYPE(lz), lz->func, lz->it);
}

PyDoc_STRVAR(reduce_doc, "Return state information for pickling.");

static PyMethodDef filter_methods[] = {
    {"__reduce__",   (PyCFunction)filter_reduce,   METH_NOARGS, reduce_doc},
    {NULL,           NULL}           /* sentinel */
};

PyDoc_STRVAR(filter_doc,
"filter(function or None, iterable) --> filter object\n\
\n\
Return an iterator yielding those items of iterable for which function(item)\n\
is true. If function is None, return the items that are true.");

PyTypeObject PyFilter_Type = {
    PyVarObject_HEAD_INIT(&PyType_Type, 0)
    "filter",                           /* tp_name */
    sizeof(filterobject),               /* tp_basicsize */
    0,                                  /* tp_itemsize */
    /* methods */
    (destructor)filter_dealloc,         /* tp_dealloc */
    0,                                  /* tp_print */
    0,                                  /* tp_getattr */
    0,                                  /* tp_setattr */
    0,                                  /* tp_reserved */
    0,                                  /* tp_repr */
    0,                                  /* tp_as_number */
    0,                                  /* tp_as_sequence */
    0,                                  /* tp_as_mapping */
    0,                                  /* tp_hash */
    0,                                  /* tp_call */
    0,                                  /* tp_str */
    PyObject_GenericGetAttr,            /* tp_getattro */
    0,                                  /* tp_setattro */
    0,                                  /* tp_as_buffer */
    Py_TPFLAGS_DEFAULT | Py_TPFLAGS_HAVE_GC |
        Py_TPFLAGS_BASETYPE,            /* tp_flags */
    filter_doc,                         /* tp_doc */
    (traverseproc)filter_traverse,      /* tp_traverse */
    0,                                  /* tp_clear */
    0,                                  /* tp_richcompare */
    0,                                  /* tp_weaklistoffset */
    PyObject_SelfIter,                  /* tp_iter */
    (iternextfunc)filter_next,          /* tp_iternext */
    filter_methods,                     /* tp_methods */
    0,                                  /* tp_members */
    0,                                  /* tp_getset */
    0,                                  /* tp_base */
    0,                                  /* tp_dict */
    0,                                  /* tp_descr_get */
    0,                                  /* tp_descr_set */
    0,                                  /* tp_dictoffset */
    0,                                  /* tp_init */
    PyType_GenericAlloc,                /* tp_alloc */
    filter_new,                         /* tp_new */
    PyObject_GC_Del,                    /* tp_free */
};


/*[clinic input]
format as builtin_format

    value: object
    format_spec: unicode(c_default="NULL") = ''
    /

Return value.__format__(format_spec)

format_spec defaults to the empty string
[clinic start generated code]*/

static PyObject *
builtin_format_impl(PyObject *module, PyObject *value, PyObject *format_spec)
/*[clinic end generated code: output=2f40bdfa4954b077 input=6325e751a1b29b86]*/
{
    return PyObject_Format(value, format_spec);
}

/*[clinic input]
chr as builtin_chr

    i: int
    /

Return a Unicode string of one character with ordinal i; 0 <= i <= 0x10ffff.
[clinic start generated code]*/

static PyObject *
builtin_chr_impl(PyObject *module, int i)
/*[clinic end generated code: output=c733afcd200afcb7 input=3f604ef45a70750d]*/
{
    return PyUnicode_FromOrdinal(i);
}


static const char *
source_as_string(PyObject *cmd, const char *funcname, const char *what, PyCompilerFlags *cf, PyObject **cmd_copy)
{
    const char *str;
    Py_ssize_t size;
    Py_buffer view;

    *cmd_copy = NULL;
    if (PyUnicode_Check(cmd)) {
        cf->cf_flags |= PyCF_IGNORE_COOKIE;
        str = PyUnicode_AsUTF8AndSize(cmd, &size);
        if (str == NULL)
            return NULL;
    }
    else if (PyBytes_Check(cmd)) {
        str = PyBytes_AS_STRING(cmd);
        size = PyBytes_GET_SIZE(cmd);
    }
    else if (PyByteArray_Check(cmd)) {
        str = PyByteArray_AS_STRING(cmd);
        size = PyByteArray_GET_SIZE(cmd);
    }
    else if (PyObject_GetBuffer(cmd, &view, PyBUF_SIMPLE) == 0) {
        /* Copy to NUL-terminated buffer. */
        *cmd_copy = PyBytes_FromStringAndSize(
            (const char *)view.buf, view.len);
        PyBuffer_Release(&view);
        if (*cmd_copy == NULL) {
            return NULL;
        }
        str = PyBytes_AS_STRING(*cmd_copy);
        size = PyBytes_GET_SIZE(*cmd_copy);
    }
    else {
        PyErr_Format(PyExc_TypeError,
          "%s() arg 1 must be a %s object",
          funcname, what);
        return NULL;
    }

    if (strlen(str) != (size_t)size) {
        PyErr_SetString(PyExc_ValueError,
                        "source code string cannot contain null bytes");
        Py_CLEAR(*cmd_copy);
        return NULL;
    }
    return str;
}

/*[clinic input]
compile as builtin_compile

    source: object
    filename: object(converter="PyUnicode_FSDecoder")
    mode: str
    flags: int = 0
    dont_inherit: int(c_default="0") = False
    optimize: int = -1

Compile source into a code object that can be executed by exec() or eval().

The source code may represent a Python module, statement or expression.
The filename will be used for run-time error messages.
The mode must be 'exec' to compile a module, 'single' to compile a
single (interactive) statement, or 'eval' to compile an expression.
The flags argument, if present, controls which future statements influence
the compilation of the code.
The dont_inherit argument, if true, stops the compilation inheriting
the effects of any future statements in effect in the code calling
compile; if absent or false these statements do influence the compilation,
in addition to any features explicitly specified.
[clinic start generated code]*/

static PyObject *
builtin_compile_impl(PyObject *module, PyObject *source, PyObject *filename,
                     const char *mode, int flags, int dont_inherit,
                     int optimize)
/*[clinic end generated code: output=1fa176e33452bb63 input=9d53e8cfb3c86414]*/
{
    PyObject *source_copy;
    const char *str;
    int compile_mode = -1;
    int is_ast;
    PyCompilerFlags cf;
    int start[] = {Py_file_input, Py_eval_input, Py_single_input};
    PyObject *result;

    cf.cf_flags = flags | PyCF_SOURCE_IS_UTF8;

    if (flags &
        ~(PyCF_MASK | PyCF_MASK_OBSOLETE | PyCF_DONT_IMPLY_DEDENT | PyCF_ONLY_AST))
    {
        PyErr_SetString(PyExc_ValueError,
                        "compile(): unrecognised flags");
        goto error;
    }
    /* XXX Warn if (supplied_flags & PyCF_MASK_OBSOLETE) != 0? */

    if (optimize < -1 || optimize > 2) {
        PyErr_SetString(PyExc_ValueError,
                        "compile(): invalid optimize value");
        goto error;
    }

    if (!dont_inherit) {
        PyEval_MergeCompilerFlags(&cf);
    }

    if (strcmp(mode, "exec") == 0)
        compile_mode = 0;
    else if (strcmp(mode, "eval") == 0)
        compile_mode = 1;
    else if (strcmp(mode, "single") == 0)
        compile_mode = 2;
    else {
        PyErr_SetString(PyExc_ValueError,
                        "compile() mode must be 'exec', 'eval' or 'single'");
        goto error;
    }

    is_ast = PyAST_Check(source);
    if (is_ast == -1)
        goto error;
    if (is_ast) {
        if (flags & PyCF_ONLY_AST) {
            Py_INCREF(source);
            result = source;
        }
        else {
            PyArena *arena;
            mod_ty mod;

            arena = PyArena_New();
            if (arena == NULL)
                goto error;
            mod = PyAST_obj2mod(source, arena, compile_mode);
            if (mod == NULL) {
                PyArena_Free(arena);
                goto error;
            }
            if (!PyAST_Validate(mod)) {
                PyArena_Free(arena);
                goto error;
            }
            result = (PyObject*)PyAST_CompileObject(mod, filename,
                                                    &cf, optimize, arena);
            PyArena_Free(arena);
        }
        goto finally;
    }

    str = source_as_string(source, "compile", "string, bytes or AST", &cf, &source_copy);
    if (str == NULL)
        goto error;

    result = Py_CompileStringObject(str, filename, start[compile_mode], &cf, optimize);
    Py_XDECREF(source_copy);
    goto finally;

error:
    result = NULL;
finally:
    Py_DECREF(filename);
    return result;
}

/* AC: cannot convert yet, as needs PEP 457 group support in inspect */
static PyObject *
builtin_dir(PyObject *self, PyObject *args)
{
    PyObject *arg = NULL;

    if (!PyArg_UnpackTuple(args, "dir", 0, 1, &arg))
        return NULL;
    return PyObject_Dir(arg);
}

PyDoc_STRVAR(dir_doc,
"dir([object]) -> list of strings\n"
"\n"
"If called without an argument, return the names in the current scope.\n"
"Else, return an alphabetized list of names comprising (some of) the attributes\n"
"of the given object, and of attributes reachable from it.\n"
"If the object supplies a method named __dir__, it will be used; otherwise\n"
"the default dir() logic is used and returns:\n"
"  for a module object: the module's attributes.\n"
"  for a class object:  its attributes, and recursively the attributes\n"
"    of its bases.\n"
"  for any other object: its attributes, its class's attributes, and\n"
"    recursively the attributes of its class's base classes.");

/*[clinic input]
divmod as builtin_divmod

    x: object
    y: object
    /

Return the tuple (x//y, x%y).  Invariant: div*y + mod == x.
[clinic start generated code]*/

static PyObject *
builtin_divmod_impl(PyObject *module, PyObject *x, PyObject *y)
/*[clinic end generated code: output=b06d8a5f6e0c745e input=175ad9c84ff41a85]*/
{
    return PyNumber_Divmod(x, y);
}


/*[clinic input]
eval as builtin_eval

    source: object
    globals: object = None
    locals: object = None
    /

Evaluate the given source in the context of globals and locals.

The source may be a string representing a Python expression
or a code object as returned by compile().
The globals must be a dictionary and locals can be any mapping,
defaulting to the current globals and locals.
If only globals is given, locals defaults to it.
[clinic start generated code]*/

static PyObject *
builtin_eval_impl(PyObject *module, PyObject *source, PyObject *globals,
                  PyObject *locals)
/*[clinic end generated code: output=0a0824aa70093116 input=11ee718a8640e527]*/
{
    PyObject *result, *source_copy;
    const char *str;
    PyCompilerFlags cf;

    if (locals != Py_None && !PyMapping_Check(locals)) {
        PyErr_SetString(PyExc_TypeError, "locals must be a mapping");
        return NULL;
    }
    if (globals != Py_None && !PyDict_Check(globals)) {
        PyErr_SetString(PyExc_TypeError, PyMapping_Check(globals) ?
            "globals must be a real dict; try eval(expr, {}, mapping)"
            : "globals must be a dict");
        return NULL;
    }
    if (globals == Py_None) {
        globals = PyEval_GetGlobals();
        if (locals == Py_None) {
            locals = PyEval_GetLocals();
            if (locals == NULL)
                return NULL;
        }
    }
    else if (locals == Py_None)
        locals = globals;

    if (globals == NULL || locals == NULL) {
        PyErr_SetString(PyExc_TypeError,
            "eval must be given globals and locals "
            "when called without a frame");
        return NULL;
    }

    if (_PyDict_GetItemId(globals, &PyId___builtins__) == NULL) {
        if (_PyDict_SetItemId(globals, &PyId___builtins__,
                              PyEval_GetBuiltins()) != 0)
            return NULL;
    }

    if (PyCode_Check(source)) {
        if (PyCode_GetNumFree((PyCodeObject *)source) > 0) {
            PyErr_SetString(PyExc_TypeError,
        "code object passed to eval() may not contain free variables");
            return NULL;
        }
        return PyEval_EvalCode(source, globals, locals);
    }

    cf.cf_flags = PyCF_SOURCE_IS_UTF8;
    str = source_as_string(source, "eval", "string, bytes or code", &cf, &source_copy);
    if (str == NULL)
        return NULL;

    while (*str == ' ' || *str == '\t')
        str++;

    (void)PyEval_MergeCompilerFlags(&cf);
    result = PyRun_StringFlags(str, Py_eval_input, globals, locals, &cf);
    Py_XDECREF(source_copy);
    return result;
}

/*[clinic input]
exec as builtin_exec

    source: object
    globals: object = None
    locals: object = None
    /

Execute the given source in the context of globals and locals.

The source may be a string representing one or more Python statements
or a code object as returned by compile().
The globals must be a dictionary and locals can be any mapping,
defaulting to the current globals and locals.
If only globals is given, locals defaults to it.
[clinic start generated code]*/

static PyObject *
builtin_exec_impl(PyObject *module, PyObject *source, PyObject *globals,
                  PyObject *locals)
/*[clinic end generated code: output=3c90efc6ab68ef5d input=01ca3e1c01692829]*/
{
    PyObject *v;

    if (globals == Py_None) {
        globals = PyEval_GetGlobals();
        if (locals == Py_None) {
            locals = PyEval_GetLocals();
            if (locals == NULL)
                return NULL;
        }
        if (!globals || !locals) {
            PyErr_SetString(PyExc_SystemError,
                            "globals and locals cannot be NULL");
            return NULL;
        }
    }
    else if (locals == Py_None)
        locals = globals;

    if (!PyDict_Check(globals)) {
        PyErr_Format(PyExc_TypeError, "exec() globals must be a dict, not %.100s",
                     globals->ob_type->tp_name);
        return NULL;
    }
    if (!PyMapping_Check(locals)) {
        PyErr_Format(PyExc_TypeError,
            "locals must be a mapping or None, not %.100s",
            locals->ob_type->tp_name);
        return NULL;
    }
    if (_PyDict_GetItemId(globals, &PyId___builtins__) == NULL) {
        if (_PyDict_SetItemId(globals, &PyId___builtins__,
                              PyEval_GetBuiltins()) != 0)
            return NULL;
    }

    if (PyCode_Check(source)) {
        if (PyCode_GetNumFree((PyCodeObject *)source) > 0) {
            PyErr_SetString(PyExc_TypeError,
                "code object passed to exec() may not "
                "contain free variables");
            return NULL;
        }
        v = PyEval_EvalCode(source, globals, locals);
    }
    else {
        PyObject *source_copy;
        const char *str;
        PyCompilerFlags cf;
        cf.cf_flags = PyCF_SOURCE_IS_UTF8;
        str = source_as_string(source, "exec",
                                       "string, bytes or code", &cf,
                                       &source_copy);
        if (str == NULL)
            return NULL;
        if (PyEval_MergeCompilerFlags(&cf))
            v = PyRun_StringFlags(str, Py_file_input, globals,
                                  locals, &cf);
        else
            v = PyRun_String(str, Py_file_input, globals, locals);
        Py_XDECREF(source_copy);
    }
    if (v == NULL)
        return NULL;
    Py_DECREF(v);
    Py_RETURN_NONE;
}


/* AC: cannot convert yet, as needs PEP 457 group support in inspect */
static PyObject *
builtin_getattr(PyObject *self, PyObject **args, Py_ssize_t nargs,
                PyObject *kwnames)
{
    PyObject *v, *result, *dflt = NULL;
    PyObject *name;

    if (!_PyArg_UnpackStack(args, nargs, "getattr", 2, 3, &v, &name, &dflt))
        return NULL;

    if (!_PyArg_NoStackKeywords("getattr", kwnames)) {
        return NULL;
    }

    if (!PyUnicode_Check(name)) {
        PyErr_SetString(PyExc_TypeError,
                        "getattr(): attribute name must be string");
        return NULL;
    }
    result = PyObject_GetAttr(v, name);
    if (result == NULL && dflt != NULL &&
        PyErr_ExceptionMatches(PyExc_AttributeError))
    {
        PyErr_Clear();
        Py_INCREF(dflt);
        result = dflt;
    }
    return result;
}

PyDoc_STRVAR(getattr_doc,
"getattr(object, name[, default]) -> value\n\
\n\
Get a named attribute from an object; getattr(x, 'y') is equivalent to x.y.\n\
When a default argument is given, it is returned when the attribute doesn't\n\
exist; without it, an exception is raised in that case.");


/*[clinic input]
globals as builtin_globals

Return the dictionary containing the current scope's global variables.

NOTE: Updates to this dictionary *will* affect name lookups in the current
global scope and vice-versa.
[clinic start generated code]*/

static PyObject *
builtin_globals_impl(PyObject *module)
/*[clinic end generated code: output=e5dd1527067b94d2 input=9327576f92bb48ba]*/
{
    PyObject *d;

    d = PyEval_GetGlobals();
    Py_XINCREF(d);
    return d;
}


/*[clinic input]
hasattr as builtin_hasattr

    obj: object
    name: object
    /

Return whether the object has an attribute with the given name.

This is done by calling getattr(obj, name) and catching AttributeError.
[clinic start generated code]*/

static PyObject *
builtin_hasattr_impl(PyObject *module, PyObject *obj, PyObject *name)
/*[clinic end generated code: output=a7aff2090a4151e5 input=0faec9787d979542]*/
{
    PyObject *v;

    if (!PyUnicode_Check(name)) {
        PyErr_SetString(PyExc_TypeError,
                        "hasattr(): attribute name must be string");
        return NULL;
    }
    v = PyObject_GetAttr(obj, name);
    if (v == NULL) {
        if (PyErr_ExceptionMatches(PyExc_AttributeError)) {
            PyErr_Clear();
            Py_RETURN_FALSE;
        }
        return NULL;
    }
    Py_DECREF(v);
    Py_RETURN_TRUE;
}


/* AC: gdb's integration with CPython relies on builtin_id having
 * the *exact* parameter names of "self" and "v", so we ensure we
 * preserve those name rather than using the AC defaults.
 */
/*[clinic input]
id as builtin_id

    self: self(type="PyModuleDef *")
    obj as v: object
    /

Return the identity of an object.

This is guaranteed to be unique among simultaneously existing objects.
(CPython uses the object's memory address.)
[clinic start generated code]*/

static PyObject *
builtin_id(PyModuleDef *self, PyObject *v)
/*[clinic end generated code: output=0aa640785f697f65 input=5a534136419631f4]*/
{
    return PyLong_FromVoidPtr(v);
}


/* map object ************************************************************/

typedef struct {
    PyObject_HEAD
    PyObject *iters;
    PyObject *func;
} mapobject;

static PyObject *
map_new(PyTypeObject *type, PyObject *args, PyObject *kwds)
{
    PyObject *it, *iters, *func;
    mapobject *lz;
    Py_ssize_t numargs, i;

    if (type == &PyMap_Type && !_PyArg_NoKeywords("map()", kwds))
        return NULL;

    numargs = PyTuple_Size(args);
    if (numargs < 2) {
        PyErr_SetString(PyExc_TypeError,
           "map() must have at least two arguments.");
        return NULL;
    }

    iters = PyTuple_New(numargs-1);
    if (iters == NULL)
        return NULL;

    for (i=1 ; i<numargs ; i++) {
        /* Get iterator. */
        it = PyObject_GetIter(PyTuple_GET_ITEM(args, i));
        if (it == NULL) {
            Py_DECREF(iters);
            return NULL;
        }
        PyTuple_SET_ITEM(iters, i-1, it);
    }

    /* create mapobject structure */
    lz = (mapobject *)type->tp_alloc(type, 0);
    if (lz == NULL) {
        Py_DECREF(iters);
        return NULL;
    }
    lz->iters = iters;
    func = PyTuple_GET_ITEM(args, 0);
    Py_INCREF(func);
    lz->func = func;

    return (PyObject *)lz;
}

static void
map_dealloc(mapobject *lz)
{
    PyObject_GC_UnTrack(lz);
    Py_XDECREF(lz->iters);
    Py_XDECREF(lz->func);
    Py_TYPE(lz)->tp_free(lz);
}

static int
map_traverse(mapobject *lz, visitproc visit, void *arg)
{
    Py_VISIT(lz->iters);
    Py_VISIT(lz->func);
    return 0;
}

static PyObject *
map_next(mapobject *lz)
{
    PyObject *small_stack[_PY_FASTCALL_SMALL_STACK];
    PyObject **stack;
    Py_ssize_t niters, nargs, i;
    PyObject *result = NULL;

    niters = PyTuple_GET_SIZE(lz->iters);
    if (niters <= (Py_ssize_t)Py_ARRAY_LENGTH(small_stack)) {
        stack = small_stack;
    }
    else {
        stack = PyMem_Malloc(niters * sizeof(stack[0]));
        if (stack == NULL) {
            PyErr_NoMemory();
            return NULL;
        }
    }

    nargs = 0;
    for (i=0; i < niters; i++) {
        PyObject *it = PyTuple_GET_ITEM(lz->iters, i);
        PyObject *val = Py_TYPE(it)->tp_iternext(it);
        if (val == NULL) {
            goto exit;
        }
        stack[i] = val;
        nargs++;
    }

    result = _PyObject_FastCall(lz->func, stack, nargs);

exit:
    for (i=0; i < nargs; i++) {
        Py_DECREF(stack[i]);
    }
    if (stack != small_stack) {
        PyMem_Free(stack);
    }
    return result;
}

static PyObject *
map_reduce(mapobject *lz)
{
    Py_ssize_t numargs = PyTuple_GET_SIZE(lz->iters);
    PyObject *args = PyTuple_New(numargs+1);
    Py_ssize_t i;
    if (args == NULL)
        return NULL;
    Py_INCREF(lz->func);
    PyTuple_SET_ITEM(args, 0, lz->func);
    for (i = 0; i<numargs; i++){
        PyObject *it = PyTuple_GET_ITEM(lz->iters, i);
        Py_INCREF(it);
        PyTuple_SET_ITEM(args, i+1, it);
    }

    return Py_BuildValue("ON", Py_TYPE(lz), args);
}

static PyMethodDef map_methods[] = {
    {"__reduce__",   (PyCFunction)map_reduce,   METH_NOARGS, reduce_doc},
    {NULL,           NULL}           /* sentinel */
};


PyDoc_STRVAR(map_doc,
"map(func, *iterables) --> map object\n\
\n\
Make an iterator that computes the function using arguments from\n\
each of the iterables.  Stops when the shortest iterable is exhausted.");

PyTypeObject PyMap_Type = {
    PyVarObject_HEAD_INIT(&PyType_Type, 0)
    "map",                              /* tp_name */
    sizeof(mapobject),                  /* tp_basicsize */
    0,                                  /* tp_itemsize */
    /* methods */
    (destructor)map_dealloc,            /* tp_dealloc */
    0,                                  /* tp_print */
    0,                                  /* tp_getattr */
    0,                                  /* tp_setattr */
    0,                                  /* tp_reserved */
    0,                                  /* tp_repr */
    0,                                  /* tp_as_number */
    0,                                  /* tp_as_sequence */
    0,                                  /* tp_as_mapping */
    0,                                  /* tp_hash */
    0,                                  /* tp_call */
    0,                                  /* tp_str */
    PyObject_GenericGetAttr,            /* tp_getattro */
    0,                                  /* tp_setattro */
    0,                                  /* tp_as_buffer */
    Py_TPFLAGS_DEFAULT | Py_TPFLAGS_HAVE_GC |
        Py_TPFLAGS_BASETYPE,            /* tp_flags */
    map_doc,                            /* tp_doc */
    (traverseproc)map_traverse,         /* tp_traverse */
    0,                                  /* tp_clear */
    0,                                  /* tp_richcompare */
    0,                                  /* tp_weaklistoffset */
    PyObject_SelfIter,                  /* tp_iter */
    (iternextfunc)map_next,     /* tp_iternext */
    map_methods,                        /* tp_methods */
    0,                                  /* tp_members */
    0,                                  /* tp_getset */
    0,                                  /* tp_base */
    0,                                  /* tp_dict */
    0,                                  /* tp_descr_get */
    0,                                  /* tp_descr_set */
    0,                                  /* tp_dictoffset */
    0,                                  /* tp_init */
    PyType_GenericAlloc,                /* tp_alloc */
    map_new,                            /* tp_new */
    PyObject_GC_Del,                    /* tp_free */
};


/* AC: cannot convert yet, as needs PEP 457 group support in inspect */
static PyObject *
builtin_next(PyObject *self, PyObject **args, Py_ssize_t nargs,
             PyObject *kwnames)
{
    PyObject *it, *res;
    PyObject *def = NULL;

    if (!_PyArg_UnpackStack(args, nargs, "next", 1, 2, &it, &def))
        return NULL;

    if (!_PyArg_NoStackKeywords("next", kwnames)) {
        return NULL;
    }

    if (!PyIter_Check(it)) {
        PyErr_Format(PyExc_TypeError,
            "'%.200s' object is not an iterator",
            it->ob_type->tp_name);
        return NULL;
    }

    res = (*it->ob_type->tp_iternext)(it);
    if (res != NULL) {
        return res;
    } else if (def != NULL) {
        if (PyErr_Occurred()) {
            if(!PyErr_ExceptionMatches(PyExc_StopIteration))
                return NULL;
            PyErr_Clear();
        }
        Py_INCREF(def);
        return def;
    } else if (PyErr_Occurred()) {
        return NULL;
    } else {
        PyErr_SetNone(PyExc_StopIteration);
        return NULL;
    }
}

PyDoc_STRVAR(next_doc,
"next(iterator[, default])\n\
\n\
Return the next item from the iterator. If default is given and the iterator\n\
is exhausted, it is returned instead of raising StopIteration.");


/*[clinic input]
setattr as builtin_setattr

    obj: object
    name: object
    value: object
    /

Sets the named attribute on the given object to the specified value.

setattr(x, 'y', v) is equivalent to ``x.y = v''
[clinic start generated code]*/

static PyObject *
builtin_setattr_impl(PyObject *module, PyObject *obj, PyObject *name,
                     PyObject *value)
/*[clinic end generated code: output=dc2ce1d1add9acb4 input=bd2b7ca6875a1899]*/
{
    if (PyObject_SetAttr(obj, name, value) != 0)
        return NULL;
    Py_INCREF(Py_None);
    return Py_None;
}


/*[clinic input]
delattr as builtin_delattr

    obj: object
    name: object
    /

Deletes the named attribute from the given object.

delattr(x, 'y') is equivalent to ``del x.y''
[clinic start generated code]*/

static PyObject *
builtin_delattr_impl(PyObject *module, PyObject *obj, PyObject *name)
/*[clinic end generated code: output=85134bc58dff79fa input=db16685d6b4b9410]*/
{
    if (PyObject_SetAttr(obj, name, (PyObject *)NULL) != 0)
        return NULL;
    Py_INCREF(Py_None);
    return Py_None;
}


/*[clinic input]
hash as builtin_hash

    obj: object
    /

Return the hash value for the given object.

Two objects that compare equal must also have the same hash value, but the
reverse is not necessarily true.
[clinic start generated code]*/

static PyObject *
builtin_hash(PyObject *module, PyObject *obj)
/*[clinic end generated code: output=237668e9d7688db7 input=58c48be822bf9c54]*/
{
    Py_hash_t x;

    x = PyObject_Hash(obj);
    if (x == -1)
        return NULL;
    return PyLong_FromSsize_t(x);
}


/*[clinic input]
hex as builtin_hex

    number: object
    /

Return the hexadecimal representation of an integer.

   >>> hex(12648430)
   '0xc0ffee'
[clinic start generated code]*/

static PyObject *
builtin_hex(PyObject *module, PyObject *number)
/*[clinic end generated code: output=e46b612169099408 input=e645aff5fc7d540e]*/
{
    return PyNumber_ToBase(number, 16);
}


/* AC: cannot convert yet, as needs PEP 457 group support in inspect */
static PyObject *
builtin_iter(PyObject *self, PyObject *args)
{
    PyObject *v, *w = NULL;

    if (!PyArg_UnpackTuple(args, "iter", 1, 2, &v, &w))
        return NULL;
    if (w == NULL)
        return PyObject_GetIter(v);
    if (!PyCallable_Check(v)) {
        PyErr_SetString(PyExc_TypeError,
                        "iter(v, w): v must be callable");
        return NULL;
    }
    return PyCallIter_New(v, w);
}

PyDoc_STRVAR(iter_doc,
"iter(iterable) -> iterator\n\
iter(callable, sentinel) -> iterator\n\
\n\
Get an iterator from an object.  In the first form, the argument must\n\
supply its own iterator, or be a sequence.\n\
In the second form, the callable is called until it returns the sentinel.");


/*[clinic input]
len as builtin_len

    obj: object
    /

Return the number of items in a container.
[clinic start generated code]*/

static PyObject *
builtin_len(PyObject *module, PyObject *obj)
/*[clinic end generated code: output=fa7a270d314dfb6c input=bc55598da9e9c9b5]*/
{
    Py_ssize_t res;

    res = PyObject_Size(obj);
    if (res < 0 && PyErr_Occurred())
        return NULL;
    return PyLong_FromSsize_t(res);
}


/*[clinic input]
locals as builtin_locals

Return a dictionary containing the current scope's local variables.

NOTE: Whether or not updates to this dictionary will affect name lookups in
the local scope and vice-versa is *implementation dependent* and not
covered by any backwards compatibility guarantees.
[clinic start generated code]*/

static PyObject *
builtin_locals_impl(PyObject *module)
/*[clinic end generated code: output=b46c94015ce11448 input=7874018d478d5c4b]*/
{
    PyObject *d;

    d = PyEval_GetLocals();
    Py_XINCREF(d);
    return d;
}


static PyObject *
min_max(PyObject *args, PyObject *kwds, int op)
{
    PyObject *v, *it, *item, *val, *maxitem, *maxval, *keyfunc=NULL;
    PyObject *emptytuple, *defaultval = NULL;
    static char *kwlist[] = {"key", "default", NULL};
    const char *name = op == Py_LT ? "min" : "max";
    const int positional = PyTuple_Size(args) > 1;
    int ret;

    if (positional)
        v = args;
    else if (!PyArg_UnpackTuple(args, name, 1, 1, &v))
        return NULL;

    emptytuple = PyTuple_New(0);
    if (emptytuple == NULL)
        return NULL;
    ret = PyArg_ParseTupleAndKeywords(emptytuple, kwds, "|$OO", kwlist,
                                      &keyfunc, &defaultval);
    Py_DECREF(emptytuple);
    if (!ret)
        return NULL;

    if (positional && defaultval != NULL) {
        PyErr_Format(PyExc_TypeError,
                        "Cannot specify a default for %s() with multiple "
                        "positional arguments", name);
        return NULL;
    }

    it = PyObject_GetIter(v);
    if (it == NULL) {
        return NULL;
    }

    maxitem = NULL; /* the result */
    maxval = NULL;  /* the value associated with the result */
    while (( item = PyIter_Next(it) )) {
        /* get the value from the key function */
        if (keyfunc != NULL) {
            val = PyObject_CallFunctionObjArgs(keyfunc, item, NULL);
            if (val == NULL)
                goto Fail_it_item;
        }
        /* no key function; the value is the item */
        else {
            val = item;
            Py_INCREF(val);
        }

        /* maximum value and item are unset; set them */
        if (maxval == NULL) {
            maxitem = item;
            maxval = val;
        }
        /* maximum value and item are set; update them as necessary */
        else {
            int cmp = PyObject_RichCompareBool(val, maxval, op);
            if (cmp < 0)
                goto Fail_it_item_and_val;
            else if (cmp > 0) {
                Py_DECREF(maxval);
                Py_DECREF(maxitem);
                maxval = val;
                maxitem = item;
            }
            else {
                Py_DECREF(item);
                Py_DECREF(val);
            }
        }
    }
    if (PyErr_Occurred())
        goto Fail_it;
    if (maxval == NULL) {
        assert(maxitem == NULL);
        if (defaultval != NULL) {
            Py_INCREF(defaultval);
            maxitem = defaultval;
        } else {
            PyErr_Format(PyExc_ValueError,
                         "%s() arg is an empty sequence", name);
        }
    }
    else
        Py_DECREF(maxval);
    Py_DECREF(it);
    return maxitem;

Fail_it_item_and_val:
    Py_DECREF(val);
Fail_it_item:
    Py_DECREF(item);
Fail_it:
    Py_XDECREF(maxval);
    Py_XDECREF(maxitem);
    Py_DECREF(it);
    return NULL;
}

/* AC: cannot convert yet, waiting for *args support */
static PyObject *
builtin_min(PyObject *self, PyObject *args, PyObject *kwds)
{
    return min_max(args, kwds, Py_LT);
}

PyDoc_STRVAR(min_doc,
"min(iterable, *[, default=obj, key=func]) -> value\n\
min(arg1, arg2, *args, *[, key=func]) -> value\n\
\n\
With a single iterable argument, return its smallest item. The\n\
default keyword-only argument specifies an object to return if\n\
the provided iterable is empty.\n\
With two or more arguments, return the smallest argument.");


/* AC: cannot convert yet, waiting for *args support */
static PyObject *
builtin_max(PyObject *self, PyObject *args, PyObject *kwds)
{
    return min_max(args, kwds, Py_GT);
}

PyDoc_STRVAR(max_doc,
"max(iterable, *[, default=obj, key=func]) -> value\n\
max(arg1, arg2, *args, *[, key=func]) -> value\n\
\n\
With a single iterable argument, return its biggest item. The\n\
default keyword-only argument specifies an object to return if\n\
the provided iterable is empty.\n\
With two or more arguments, return the largest argument.");


/*[clinic input]
oct as builtin_oct

    number: object
    /

Return the octal representation of an integer.

   >>> oct(342391)
   '0o1234567'
[clinic start generated code]*/

static PyObject *
builtin_oct(PyObject *module, PyObject *number)
/*[clinic end generated code: output=40a34656b6875352 input=ad6b274af4016c72]*/
{
    return PyNumber_ToBase(number, 8);
}


/*[clinic input]
ord as builtin_ord

    c: object
    /

Return the Unicode code point for a one-character string.
[clinic start generated code]*/

static PyObject *
builtin_ord(PyObject *module, PyObject *c)
/*[clinic end generated code: output=4fa5e87a323bae71 input=3064e5d6203ad012]*/
{
    long ord;
    Py_ssize_t size;

    if (PyBytes_Check(c)) {
        size = PyBytes_GET_SIZE(c);
        if (size == 1) {
            ord = (long)((unsigned char)*PyBytes_AS_STRING(c));
            return PyLong_FromLong(ord);
        }
    }
    else if (PyUnicode_Check(c)) {
        if (PyUnicode_READY(c) == -1)
            return NULL;
        size = PyUnicode_GET_LENGTH(c);
        if (size == 1) {
            ord = (long)PyUnicode_READ_CHAR(c, 0);
            return PyLong_FromLong(ord);
        }
    }
    else if (PyByteArray_Check(c)) {
        /* XXX Hopefully this is temporary */
        size = PyByteArray_GET_SIZE(c);
        if (size == 1) {
            ord = (long)((unsigned char)*PyByteArray_AS_STRING(c));
            return PyLong_FromLong(ord);
        }
    }
    else {
        PyErr_Format(PyExc_TypeError,
                     "ord() expected string of length 1, but " \
                     "%.200s found", c->ob_type->tp_name);
        return NULL;
    }

    PyErr_Format(PyExc_TypeError,
                 "ord() expected a character, "
                 "but string of length %zd found",
                 size);
    return NULL;
}


/*[clinic input]
pow as builtin_pow

    x: object
    y: object
    z: object = None
    /

Equivalent to x**y (with two arguments) or x**y % z (with three arguments)

Some types, such as ints, are able to use a more efficient algorithm when
invoked using the three argument form.
[clinic start generated code]*/

static PyObject *
builtin_pow_impl(PyObject *module, PyObject *x, PyObject *y, PyObject *z)
/*[clinic end generated code: output=50a14d5d130d404b input=653d57d38d41fc07]*/
{
    return PyNumber_Power(x, y, z);
}


/* AC: cannot convert yet, waiting for *args support */
static PyObject *
builtin_print(PyObject *self, PyObject **args, Py_ssize_t nargs, PyObject *kwnames)
{
    static const char * const _keywords[] = {"sep", "end", "file", "flush", 0};
    static struct _PyArg_Parser _parser = {"|OOOO:print", _keywords, 0};
    PyObject *sep = NULL, *end = NULL, *file = NULL, *flush = NULL;
    int i, err;

    if (kwnames != NULL &&
            !_PyArg_ParseStackAndKeywords(args + nargs, 0, kwnames, &_parser,
                                          &sep, &end, &file, &flush)) {
        return NULL;
    }

    if (file == NULL || file == Py_None) {
        file = _PySys_GetObjectId(&PyId_stdout);
        if (file == NULL) {
            PyErr_SetString(PyExc_RuntimeError, "lost sys.stdout");
            return NULL;
        }

        /* sys.stdout may be None when FILE* stdout isn't connected */
        if (file == Py_None)
            Py_RETURN_NONE;
    }

    if (sep == Py_None) {
        sep = NULL;
    }
    else if (sep && !PyUnicode_Check(sep)) {
        PyErr_Format(PyExc_TypeError,
                     "sep must be None or a string, not %.200s",
                     sep->ob_type->tp_name);
        return NULL;
    }
    if (end == Py_None) {
        end = NULL;
    }
    else if (end && !PyUnicode_Check(end)) {
        PyErr_Format(PyExc_TypeError,
                     "end must be None or a string, not %.200s",
                     end->ob_type->tp_name);
        return NULL;
    }

    for (i = 0; i < nargs; i++) {
        if (i > 0) {
            if (sep == NULL)
                err = PyFile_WriteString(" ", file);
            else
                err = PyFile_WriteObject(sep, file,
                                         Py_PRINT_RAW);
            if (err)
                return NULL;
        }
        err = PyFile_WriteObject(args[i], file, Py_PRINT_RAW);
        if (err)
            return NULL;
    }

    if (end == NULL)
        err = PyFile_WriteString("\n", file);
    else
        err = PyFile_WriteObject(end, file, Py_PRINT_RAW);
    if (err)
        return NULL;

    if (flush != NULL) {
        PyObject *tmp;
        int do_flush = PyObject_IsTrue(flush);
        if (do_flush == -1)
            return NULL;
        else if (do_flush) {
            tmp = _PyObject_CallMethodId(file, &PyId_flush, NULL);
            if (tmp == NULL)
                return NULL;
            else
                Py_DECREF(tmp);
        }
    }

    Py_RETURN_NONE;
}

PyDoc_STRVAR(print_doc,
"print(value, ..., sep=' ', end='\\n', file=sys.stdout, flush=False)\n\
\n\
Prints the values to a stream, or to sys.stdout by default.\n\
Optional keyword arguments:\n\
file:  a file-like object (stream); defaults to the current sys.stdout.\n\
sep:   string inserted between values, default a space.\n\
end:   string appended after the last value, default a newline.\n\
flush: whether to forcibly flush the stream.");


/*[clinic input]
input as builtin_input

    prompt: object(c_default="NULL") = None
    /

Read a string from standard input.  The trailing newline is stripped.

The prompt string, if given, is printed to standard output without a
trailing newline before reading input.

If the user hits EOF (*nix: Ctrl-D, Windows: Ctrl-Z+Return), raise EOFError.
On *nix systems, readline is used if available.
[clinic start generated code]*/

static PyObject *
builtin_input_impl(PyObject *module, PyObject *prompt)
/*[clinic end generated code: output=83db5a191e7a0d60 input=5e8bb70c2908fe3c]*/
{
    PyObject *fin = _PySys_GetObjectId(&PyId_stdin);
    PyObject *fout = _PySys_GetObjectId(&PyId_stdout);
    PyObject *ferr = _PySys_GetObjectId(&PyId_stderr);
    PyObject *tmp;
    long fd;
    int tty;

    /* Check that stdin/out/err are intact */
    if (fin == NULL || fin == Py_None) {
        PyErr_SetString(PyExc_RuntimeError,
                        "input(): lost sys.stdin");
        return NULL;
    }
    if (fout == NULL || fout == Py_None) {
        PyErr_SetString(PyExc_RuntimeError,
                        "input(): lost sys.stdout");
        return NULL;
    }
    if (ferr == NULL || ferr == Py_None) {
        PyErr_SetString(PyExc_RuntimeError,
                        "input(): lost sys.stderr");
        return NULL;
    }

    /* First of all, flush stderr */
    tmp = _PyObject_CallMethodId(ferr, &PyId_flush, NULL);
    if (tmp == NULL)
        PyErr_Clear();
    else
        Py_DECREF(tmp);

    /* We should only use (GNU) readline if Python's sys.stdin and
       sys.stdout are the same as C's stdin and stdout, because we
       need to pass it those. */
    tmp = _PyObject_CallMethodId(fin, &PyId_fileno, NULL);
    if (tmp == NULL) {
        PyErr_Clear();
        tty = 0;
    }
    else {
        fd = PyLong_AsLong(tmp);
        Py_DECREF(tmp);
        if (fd < 0 && PyErr_Occurred())
            return NULL;
        tty = fd == fileno(stdin) && isatty(fd);
    }
    if (tty) {
        tmp = _PyObject_CallMethodId(fout, &PyId_fileno, NULL);
        if (tmp == NULL) {
            PyErr_Clear();
            tty = 0;
        }
        else {
            fd = PyLong_AsLong(tmp);
            Py_DECREF(tmp);
            if (fd < 0 && PyErr_Occurred())
                return NULL;
            tty = fd == fileno(stdout) && isatty(fd);
        }
    }

    /* If we're interactive, use (GNU) readline */
    if (tty) {
        PyObject *po = NULL;
        char *promptstr;
        char *s = NULL;
        PyObject *stdin_encoding = NULL, *stdin_errors = NULL;
        PyObject *stdout_encoding = NULL, *stdout_errors = NULL;
        const char *stdin_encoding_str, *stdin_errors_str;
        PyObject *result;
        size_t len;

        stdin_encoding = _PyObject_GetAttrId(fin, &PyId_encoding);
        stdin_errors = _PyObject_GetAttrId(fin, &PyId_errors);
        if (!stdin_encoding || !stdin_errors)
            /* stdin is a text stream, so it must have an
               encoding. */
            goto _readline_errors;
        stdin_encoding_str = PyUnicode_AsUTF8(stdin_encoding);
        stdin_errors_str = PyUnicode_AsUTF8(stdin_errors);
        if (!stdin_encoding_str || !stdin_errors_str)
            goto _readline_errors;
        tmp = _PyObject_CallMethodId(fout, &PyId_flush, NULL);
        if (tmp == NULL)
            PyErr_Clear();
        else
            Py_DECREF(tmp);
        if (prompt != NULL) {
            /* We have a prompt, encode it as stdout would */
            const char *stdout_encoding_str, *stdout_errors_str;
            PyObject *stringpo;
            stdout_encoding = _PyObject_GetAttrId(fout, &PyId_encoding);
            stdout_errors = _PyObject_GetAttrId(fout, &PyId_errors);
            if (!stdout_encoding || !stdout_errors)
                goto _readline_errors;
            stdout_encoding_str = PyUnicode_AsUTF8(stdout_encoding);
            stdout_errors_str = PyUnicode_AsUTF8(stdout_errors);
            if (!stdout_encoding_str || !stdout_errors_str)
                goto _readline_errors;
            stringpo = PyObject_Str(prompt);
            if (stringpo == NULL)
                goto _readline_errors;
            po = PyUnicode_AsEncodedString(stringpo,
                stdout_encoding_str, stdout_errors_str);
            Py_CLEAR(stdout_encoding);
            Py_CLEAR(stdout_errors);
            Py_CLEAR(stringpo);
            if (po == NULL)
                goto _readline_errors;
            assert(PyBytes_Check(po));
            promptstr = PyBytes_AS_STRING(po);
        }
        else {
            po = NULL;
            promptstr = "";
        }
        s = PyOS_Readline(stdin, stdout, promptstr);
        if (s == NULL) {
            PyErr_CheckSignals();
            if (!PyErr_Occurred())
                PyErr_SetNone(PyExc_KeyboardInterrupt);
            goto _readline_errors;
        }

        len = strlen(s);
        if (len == 0) {
            PyErr_SetNone(PyExc_EOFError);
            result = NULL;
        }
        else {
            if (len > PY_SSIZE_T_MAX) {
                PyErr_SetString(PyExc_OverflowError,
                                "input: input too long");
                result = NULL;
            }
            else {
                len--;   /* strip trailing '\n' */
                if (len != 0 && s[len-1] == '\r')
                    len--;   /* strip trailing '\r' */
                result = PyUnicode_Decode(s, len, stdin_encoding_str,
                                                  stdin_errors_str);
            }
        }
        Py_DECREF(stdin_encoding);
        Py_DECREF(stdin_errors);
        Py_XDECREF(po);
        PyMem_FREE(s);
        return result;
    _readline_errors:
        Py_XDECREF(stdin_encoding);
        Py_XDECREF(stdout_encoding);
        Py_XDECREF(stdin_errors);
        Py_XDECREF(stdout_errors);
        Py_XDECREF(po);
        return NULL;
    }

    /* Fallback if we're not interactive */
    if (prompt != NULL) {
        if (PyFile_WriteObject(prompt, fout, Py_PRINT_RAW) != 0)
            return NULL;
    }
    tmp = _PyObject_CallMethodId(fout, &PyId_flush, NULL);
    if (tmp == NULL)
        PyErr_Clear();
    else
        Py_DECREF(tmp);
    return PyFile_GetLine(fin, -1);
}


/*[clinic input]
repr as builtin_repr

    obj: object
    /

Return the canonical string representation of the object.

For many object types, including most builtins, eval(repr(obj)) == obj.
[clinic start generated code]*/

static PyObject *
builtin_repr(PyObject *module, PyObject *obj)
/*[clinic end generated code: output=7ed3778c44fd0194 input=1c9e6d66d3e3be04]*/
{
    return PyObject_Repr(obj);
}


/* AC: cannot convert yet, as needs PEP 457 group support in inspect
 *     or a semantic change to accept None for "ndigits"
 */
static PyObject *
builtin_round(PyObject *self, PyObject *args, PyObject *kwds)
{
    PyObject *ndigits = NULL;
    static char *kwlist[] = {"number", "ndigits", 0};
    PyObject *number, *round, *result;

    if (!PyArg_ParseTupleAndKeywords(args, kwds, "O|O:round",
                                     kwlist, &number, &ndigits))
        return NULL;

    if (Py_TYPE(number)->tp_dict == NULL) {
        if (PyType_Ready(Py_TYPE(number)) < 0)
            return NULL;
    }

    round = _PyObject_LookupSpecial(number, &PyId___round__);
    if (round == NULL) {
        if (!PyErr_Occurred())
            PyErr_Format(PyExc_TypeError,
                         "type %.100s doesn't define __round__ method",
                         Py_TYPE(number)->tp_name);
        return NULL;
    }

    if (ndigits == NULL || ndigits == Py_None)
        result = _PyObject_CallNoArg(round);
    else
        result = PyObject_CallFunctionObjArgs(round, ndigits, NULL);
    Py_DECREF(round);
    return result;
}

PyDoc_STRVAR(round_doc,
"round(number[, ndigits]) -> number\n\
\n\
Round a number to a given precision in decimal digits (default 0 digits).\n\
This returns an int when called with one argument, otherwise the\n\
same type as the number. ndigits may be negative.");


/*AC: we need to keep the kwds dict intact to easily call into the
 * list.sort method, which isn't currently supported in AC. So we just use
 * the initially generated signature with a custom implementation.
 */
/* [disabled clinic input]
sorted as builtin_sorted

    iterable as seq: object
    key as keyfunc: object = None
    reverse: object = False

Return a new list containing all items from the iterable in ascending order.

A custom key function can be supplied to customize the sort order, and the
reverse flag can be set to request the result in descending order.
[end disabled clinic input]*/

PyDoc_STRVAR(builtin_sorted__doc__,
"sorted($module, iterable, key=None, reverse=False)\n"
"--\n"
"\n"
"Return a new list containing all items from the iterable in ascending order.\n"
"\n"
"A custom key function can be supplied to customize the sort order, and the\n"
"reverse flag can be set to request the result in descending order.");

#define BUILTIN_SORTED_METHODDEF    \
    {"sorted", (PyCFunction)builtin_sorted, METH_FASTCALL, builtin_sorted__doc__},

static PyObject *
builtin_sorted(PyObject *self, PyObject **args, Py_ssize_t nargs, PyObject *kwnames)
{
    PyObject *newlist, *v, *seq, *keyfunc=NULL;
    PyObject *callable;
<<<<<<< HEAD
    static const char * const kwlist[] = {"iterable", "key", "reverse", 0};
    /* args 1-3 should match listsort in Objects/listobject.c */
    static _PyArg_Parser parser = {"O|Oi:sorted", kwlist, 0};
=======
    static char *kwlist[] = {"", "key", "reverse", 0};
>>>>>>> 398ef5c0
    int reverse;

    if (!_PyArg_ParseStackAndKeywords(args, nargs, kwnames, &parser,
                                      &seq, &keyfunc, &reverse))
        return NULL;

    newlist = PySequence_List(seq);
    if (newlist == NULL)
        return NULL;

    callable = _PyObject_GetAttrId(newlist, &PyId_sort);
    if (callable == NULL) {
        Py_DECREF(newlist);
        return NULL;
    }

<<<<<<< HEAD
    v = _PyObject_FastCallKeywords(callable, args + 1, nargs - 1, kwnames);
=======
    assert(PyTuple_GET_SIZE(args) >= 1);
    newargs = &PyTuple_GET_ITEM(args, 1);
    nargs = PyTuple_GET_SIZE(args) - 1;
    v = _PyObject_FastCallDict(callable, newargs, nargs, kwds);
>>>>>>> 398ef5c0
    Py_DECREF(callable);
    if (v == NULL) {
        Py_DECREF(newlist);
        return NULL;
    }
    Py_DECREF(v);
    return newlist;
}


/* AC: cannot convert yet, as needs PEP 457 group support in inspect */
static PyObject *
builtin_vars(PyObject *self, PyObject *args)
{
    PyObject *v = NULL;
    PyObject *d;

    if (!PyArg_UnpackTuple(args, "vars", 0, 1, &v))
        return NULL;
    if (v == NULL) {
        d = PyEval_GetLocals();
        if (d == NULL)
            return NULL;
        Py_INCREF(d);
    }
    else {
        d = _PyObject_GetAttrId(v, &PyId___dict__);
        if (d == NULL) {
            PyErr_SetString(PyExc_TypeError,
                "vars() argument must have __dict__ attribute");
            return NULL;
        }
    }
    return d;
}

PyDoc_STRVAR(vars_doc,
"vars([object]) -> dictionary\n\
\n\
Without arguments, equivalent to locals().\n\
With an argument, equivalent to object.__dict__.");


/*[clinic input]
sum as builtin_sum

    iterable: object
    start: object(c_default="NULL") = 0
    /

Return the sum of a 'start' value (default: 0) plus an iterable of numbers

When the iterable is empty, return the start value.
This function is intended specifically for use with numeric values and may
reject non-numeric types.
[clinic start generated code]*/

static PyObject *
builtin_sum_impl(PyObject *module, PyObject *iterable, PyObject *start)
/*[clinic end generated code: output=df758cec7d1d302f input=3b5b7a9d7611c73a]*/
{
    PyObject *result = start;
    PyObject *temp, *item, *iter;

    iter = PyObject_GetIter(iterable);
    if (iter == NULL)
        return NULL;

    if (result == NULL) {
        result = PyLong_FromLong(0);
        if (result == NULL) {
            Py_DECREF(iter);
            return NULL;
        }
    } else {
        /* reject string values for 'start' parameter */
        if (PyUnicode_Check(result)) {
            PyErr_SetString(PyExc_TypeError,
                "sum() can't sum strings [use ''.join(seq) instead]");
            Py_DECREF(iter);
            return NULL;
        }
        if (PyBytes_Check(result)) {
            PyErr_SetString(PyExc_TypeError,
                "sum() can't sum bytes [use b''.join(seq) instead]");
            Py_DECREF(iter);
            return NULL;
        }
        if (PyByteArray_Check(result)) {
            PyErr_SetString(PyExc_TypeError,
                "sum() can't sum bytearray [use b''.join(seq) instead]");
            Py_DECREF(iter);
            return NULL;
        }
        Py_INCREF(result);
    }

#ifndef SLOW_SUM
    /* Fast addition by keeping temporary sums in C instead of new Python objects.
       Assumes all inputs are the same type.  If the assumption fails, default
       to the more general routine.
    */
    if (PyLong_CheckExact(result)) {
        int overflow;
        long i_result = PyLong_AsLongAndOverflow(result, &overflow);
        /* If this already overflowed, don't even enter the loop. */
        if (overflow == 0) {
            Py_DECREF(result);
            result = NULL;
        }
        while(result == NULL) {
            item = PyIter_Next(iter);
            if (item == NULL) {
                Py_DECREF(iter);
                if (PyErr_Occurred())
                    return NULL;
                return PyLong_FromLong(i_result);
            }
            if (PyLong_CheckExact(item)) {
                long b = PyLong_AsLongAndOverflow(item, &overflow);
                long x = i_result + b;
                if (overflow == 0 && ((x^i_result) >= 0 || (x^b) >= 0)) {
                    i_result = x;
                    Py_DECREF(item);
                    continue;
                }
            }
            /* Either overflowed or is not an int. Restore real objects and process normally */
            result = PyLong_FromLong(i_result);
            if (result == NULL) {
                Py_DECREF(item);
                Py_DECREF(iter);
                return NULL;
            }
            temp = PyNumber_Add(result, item);
            Py_DECREF(result);
            Py_DECREF(item);
            result = temp;
            if (result == NULL) {
                Py_DECREF(iter);
                return NULL;
            }
        }
    }

    if (PyFloat_CheckExact(result)) {
        double f_result = PyFloat_AS_DOUBLE(result);
        Py_DECREF(result);
        result = NULL;
        while(result == NULL) {
            item = PyIter_Next(iter);
            if (item == NULL) {
                Py_DECREF(iter);
                if (PyErr_Occurred())
                    return NULL;
                return PyFloat_FromDouble(f_result);
            }
            if (PyFloat_CheckExact(item)) {
                PyFPE_START_PROTECT("add", Py_DECREF(item); Py_DECREF(iter); return 0)
                f_result += PyFloat_AS_DOUBLE(item);
                PyFPE_END_PROTECT(f_result)
                Py_DECREF(item);
                continue;
            }
            if (PyLong_CheckExact(item)) {
                long value;
                int overflow;
                value = PyLong_AsLongAndOverflow(item, &overflow);
                if (!overflow) {
                    PyFPE_START_PROTECT("add", Py_DECREF(item); Py_DECREF(iter); return 0)
                    f_result += (double)value;
                    PyFPE_END_PROTECT(f_result)
                    Py_DECREF(item);
                    continue;
                }
            }
            result = PyFloat_FromDouble(f_result);
            temp = PyNumber_Add(result, item);
            Py_DECREF(result);
            Py_DECREF(item);
            result = temp;
            if (result == NULL) {
                Py_DECREF(iter);
                return NULL;
            }
        }
    }
#endif

    for(;;) {
        item = PyIter_Next(iter);
        if (item == NULL) {
            /* error, or end-of-sequence */
            if (PyErr_Occurred()) {
                Py_DECREF(result);
                result = NULL;
            }
            break;
        }
        /* It's tempting to use PyNumber_InPlaceAdd instead of
           PyNumber_Add here, to avoid quadratic running time
           when doing 'sum(list_of_lists, [])'.  However, this
           would produce a change in behaviour: a snippet like

             empty = []
             sum([[x] for x in range(10)], empty)

           would change the value of empty. */
        temp = PyNumber_Add(result, item);
        Py_DECREF(result);
        Py_DECREF(item);
        result = temp;
        if (result == NULL)
            break;
    }
    Py_DECREF(iter);
    return result;
}


/*[clinic input]
isinstance as builtin_isinstance

    obj: object
    class_or_tuple: object
    /

Return whether an object is an instance of a class or of a subclass thereof.

A tuple, as in ``isinstance(x, (A, B, ...))``, may be given as the target to
check against. This is equivalent to ``isinstance(x, A) or isinstance(x, B)
or ...`` etc.
[clinic start generated code]*/

static PyObject *
builtin_isinstance_impl(PyObject *module, PyObject *obj,
                        PyObject *class_or_tuple)
/*[clinic end generated code: output=6faf01472c13b003 input=ffa743db1daf7549]*/
{
    int retval;

    retval = PyObject_IsInstance(obj, class_or_tuple);
    if (retval < 0)
        return NULL;
    return PyBool_FromLong(retval);
}


/*[clinic input]
issubclass as builtin_issubclass

    cls: object
    class_or_tuple: object
    /

Return whether 'cls' is a derived from another class or is the same class.

A tuple, as in ``issubclass(x, (A, B, ...))``, may be given as the target to
check against. This is equivalent to ``issubclass(x, A) or issubclass(x, B)
or ...`` etc.
[clinic start generated code]*/

static PyObject *
builtin_issubclass_impl(PyObject *module, PyObject *cls,
                        PyObject *class_or_tuple)
/*[clinic end generated code: output=358412410cd7a250 input=af5f35e9ceaddaf6]*/
{
    int retval;

    retval = PyObject_IsSubclass(cls, class_or_tuple);
    if (retval < 0)
        return NULL;
    return PyBool_FromLong(retval);
}


typedef struct {
    PyObject_HEAD
    Py_ssize_t          tuplesize;
    PyObject *ittuple;                  /* tuple of iterators */
    PyObject *result;
} zipobject;

static PyObject *
zip_new(PyTypeObject *type, PyObject *args, PyObject *kwds)
{
    zipobject *lz;
    Py_ssize_t i;
    PyObject *ittuple;  /* tuple of iterators */
    PyObject *result;
    Py_ssize_t tuplesize = PySequence_Length(args);

    if (type == &PyZip_Type && !_PyArg_NoKeywords("zip()", kwds))
        return NULL;

    /* args must be a tuple */
    assert(PyTuple_Check(args));

    /* obtain iterators */
    ittuple = PyTuple_New(tuplesize);
    if (ittuple == NULL)
        return NULL;
    for (i=0; i < tuplesize; ++i) {
        PyObject *item = PyTuple_GET_ITEM(args, i);
        PyObject *it = PyObject_GetIter(item);
        if (it == NULL) {
            if (PyErr_ExceptionMatches(PyExc_TypeError))
                PyErr_Format(PyExc_TypeError,
                    "zip argument #%zd must support iteration",
                    i+1);
            Py_DECREF(ittuple);
            return NULL;
        }
        PyTuple_SET_ITEM(ittuple, i, it);
    }

    /* create a result holder */
    result = PyTuple_New(tuplesize);
    if (result == NULL) {
        Py_DECREF(ittuple);
        return NULL;
    }
    for (i=0 ; i < tuplesize ; i++) {
        Py_INCREF(Py_None);
        PyTuple_SET_ITEM(result, i, Py_None);
    }

    /* create zipobject structure */
    lz = (zipobject *)type->tp_alloc(type, 0);
    if (lz == NULL) {
        Py_DECREF(ittuple);
        Py_DECREF(result);
        return NULL;
    }
    lz->ittuple = ittuple;
    lz->tuplesize = tuplesize;
    lz->result = result;

    return (PyObject *)lz;
}

static void
zip_dealloc(zipobject *lz)
{
    PyObject_GC_UnTrack(lz);
    Py_XDECREF(lz->ittuple);
    Py_XDECREF(lz->result);
    Py_TYPE(lz)->tp_free(lz);
}

static int
zip_traverse(zipobject *lz, visitproc visit, void *arg)
{
    Py_VISIT(lz->ittuple);
    Py_VISIT(lz->result);
    return 0;
}

static PyObject *
zip_next(zipobject *lz)
{
    Py_ssize_t i;
    Py_ssize_t tuplesize = lz->tuplesize;
    PyObject *result = lz->result;
    PyObject *it;
    PyObject *item;
    PyObject *olditem;

    if (tuplesize == 0)
        return NULL;
    if (Py_REFCNT(result) == 1) {
        Py_INCREF(result);
        for (i=0 ; i < tuplesize ; i++) {
            it = PyTuple_GET_ITEM(lz->ittuple, i);
            item = (*Py_TYPE(it)->tp_iternext)(it);
            if (item == NULL) {
                Py_DECREF(result);
                return NULL;
            }
            olditem = PyTuple_GET_ITEM(result, i);
            PyTuple_SET_ITEM(result, i, item);
            Py_DECREF(olditem);
        }
    } else {
        result = PyTuple_New(tuplesize);
        if (result == NULL)
            return NULL;
        for (i=0 ; i < tuplesize ; i++) {
            it = PyTuple_GET_ITEM(lz->ittuple, i);
            item = (*Py_TYPE(it)->tp_iternext)(it);
            if (item == NULL) {
                Py_DECREF(result);
                return NULL;
            }
            PyTuple_SET_ITEM(result, i, item);
        }
    }
    return result;
}

static PyObject *
zip_reduce(zipobject *lz)
{
    /* Just recreate the zip with the internal iterator tuple */
    return Py_BuildValue("OO", Py_TYPE(lz), lz->ittuple);
}

static PyMethodDef zip_methods[] = {
    {"__reduce__",   (PyCFunction)zip_reduce,   METH_NOARGS, reduce_doc},
    {NULL,           NULL}           /* sentinel */
};

PyDoc_STRVAR(zip_doc,
"zip(iter1 [,iter2 [...]]) --> zip object\n\
\n\
Return a zip object whose .__next__() method returns a tuple where\n\
the i-th element comes from the i-th iterable argument.  The .__next__()\n\
method continues until the shortest iterable in the argument sequence\n\
is exhausted and then it raises StopIteration.");

PyTypeObject PyZip_Type = {
    PyVarObject_HEAD_INIT(&PyType_Type, 0)
    "zip",                              /* tp_name */
    sizeof(zipobject),                  /* tp_basicsize */
    0,                                  /* tp_itemsize */
    /* methods */
    (destructor)zip_dealloc,            /* tp_dealloc */
    0,                                  /* tp_print */
    0,                                  /* tp_getattr */
    0,                                  /* tp_setattr */
    0,                                  /* tp_reserved */
    0,                                  /* tp_repr */
    0,                                  /* tp_as_number */
    0,                                  /* tp_as_sequence */
    0,                                  /* tp_as_mapping */
    0,                                  /* tp_hash */
    0,                                  /* tp_call */
    0,                                  /* tp_str */
    PyObject_GenericGetAttr,            /* tp_getattro */
    0,                                  /* tp_setattro */
    0,                                  /* tp_as_buffer */
    Py_TPFLAGS_DEFAULT | Py_TPFLAGS_HAVE_GC |
        Py_TPFLAGS_BASETYPE,            /* tp_flags */
    zip_doc,                            /* tp_doc */
    (traverseproc)zip_traverse,    /* tp_traverse */
    0,                                  /* tp_clear */
    0,                                  /* tp_richcompare */
    0,                                  /* tp_weaklistoffset */
    PyObject_SelfIter,                  /* tp_iter */
    (iternextfunc)zip_next,     /* tp_iternext */
    zip_methods,                        /* tp_methods */
    0,                                  /* tp_members */
    0,                                  /* tp_getset */
    0,                                  /* tp_base */
    0,                                  /* tp_dict */
    0,                                  /* tp_descr_get */
    0,                                  /* tp_descr_set */
    0,                                  /* tp_dictoffset */
    0,                                  /* tp_init */
    PyType_GenericAlloc,                /* tp_alloc */
    zip_new,                            /* tp_new */
    PyObject_GC_Del,                    /* tp_free */
};


static PyMethodDef builtin_methods[] = {
    {"__build_class__", (PyCFunction)builtin___build_class__,
     METH_FASTCALL, build_class_doc},
    {"__import__",      (PyCFunction)builtin___import__, METH_VARARGS | METH_KEYWORDS, import_doc},
    BUILTIN_ABS_METHODDEF
    BUILTIN_ALL_METHODDEF
    BUILTIN_ANY_METHODDEF
    BUILTIN_ASCII_METHODDEF
    BUILTIN_BIN_METHODDEF
    BUILTIN_CALLABLE_METHODDEF
    BUILTIN_CHR_METHODDEF
    BUILTIN_COMPILE_METHODDEF
    BUILTIN_DELATTR_METHODDEF
    {"dir",             builtin_dir,        METH_VARARGS, dir_doc},
    BUILTIN_DIVMOD_METHODDEF
    BUILTIN_EVAL_METHODDEF
    BUILTIN_EXEC_METHODDEF
    BUILTIN_FORMAT_METHODDEF
    {"getattr",         (PyCFunction)builtin_getattr, METH_FASTCALL, getattr_doc},
    BUILTIN_GLOBALS_METHODDEF
    BUILTIN_HASATTR_METHODDEF
    BUILTIN_HASH_METHODDEF
    BUILTIN_HEX_METHODDEF
    BUILTIN_ID_METHODDEF
    BUILTIN_INPUT_METHODDEF
    BUILTIN_ISINSTANCE_METHODDEF
    BUILTIN_ISSUBCLASS_METHODDEF
    {"iter",            builtin_iter,       METH_VARARGS, iter_doc},
    BUILTIN_LEN_METHODDEF
    BUILTIN_LOCALS_METHODDEF
    {"max",             (PyCFunction)builtin_max,        METH_VARARGS | METH_KEYWORDS, max_doc},
    {"min",             (PyCFunction)builtin_min,        METH_VARARGS | METH_KEYWORDS, min_doc},
    {"next",            (PyCFunction)builtin_next,       METH_FASTCALL, next_doc},
    BUILTIN_OCT_METHODDEF
    BUILTIN_ORD_METHODDEF
    BUILTIN_POW_METHODDEF
    {"print",           (PyCFunction)builtin_print,      METH_FASTCALL, print_doc},
    BUILTIN_REPR_METHODDEF
    {"round",           (PyCFunction)builtin_round,      METH_VARARGS | METH_KEYWORDS, round_doc},
    BUILTIN_SETATTR_METHODDEF
    BUILTIN_SORTED_METHODDEF
    BUILTIN_SUM_METHODDEF
    {"vars",            builtin_vars,       METH_VARARGS, vars_doc},
    {NULL,              NULL},
};

PyDoc_STRVAR(builtin_doc,
"Built-in functions, exceptions, and other objects.\n\
\n\
Noteworthy: None is the `nil' object; Ellipsis represents `...' in slices.");

static struct PyModuleDef builtinsmodule = {
    PyModuleDef_HEAD_INIT,
    "builtins",
    builtin_doc,
    -1, /* multiple "initialization" just copies the module dict. */
    builtin_methods,
    NULL,
    NULL,
    NULL,
    NULL
};


PyObject *
_PyBuiltin_Init(void)
{
    PyObject *mod, *dict, *debug;

    if (PyType_Ready(&PyFilter_Type) < 0 ||
        PyType_Ready(&PyMap_Type) < 0 ||
        PyType_Ready(&PyZip_Type) < 0)
        return NULL;

    mod = PyModule_Create(&builtinsmodule);
    if (mod == NULL)
        return NULL;
    dict = PyModule_GetDict(mod);

#ifdef Py_TRACE_REFS
    /* "builtins" exposes a number of statically allocated objects
     * that, before this code was added in 2.3, never showed up in
     * the list of "all objects" maintained by Py_TRACE_REFS.  As a
     * result, programs leaking references to None and False (etc)
     * couldn't be diagnosed by examining sys.getobjects(0).
     */
#define ADD_TO_ALL(OBJECT) _Py_AddToAllObjects((PyObject *)(OBJECT), 0)
#else
#define ADD_TO_ALL(OBJECT) (void)0
#endif

#define SETBUILTIN(NAME, OBJECT) \
    if (PyDict_SetItemString(dict, NAME, (PyObject *)OBJECT) < 0)       \
        return NULL;                                                    \
    ADD_TO_ALL(OBJECT)

    SETBUILTIN("None",                  Py_None);
    SETBUILTIN("Ellipsis",              Py_Ellipsis);
    SETBUILTIN("NotImplemented",        Py_NotImplemented);
    SETBUILTIN("False",                 Py_False);
    SETBUILTIN("True",                  Py_True);
    SETBUILTIN("bool",                  &PyBool_Type);
    SETBUILTIN("memoryview",        &PyMemoryView_Type);
    SETBUILTIN("bytearray",             &PyByteArray_Type);
    SETBUILTIN("bytes",                 &PyBytes_Type);
    SETBUILTIN("classmethod",           &PyClassMethod_Type);
    SETBUILTIN("complex",               &PyComplex_Type);
    SETBUILTIN("dict",                  &PyDict_Type);
    SETBUILTIN("enumerate",             &PyEnum_Type);
    SETBUILTIN("filter",                &PyFilter_Type);
    SETBUILTIN("float",                 &PyFloat_Type);
    SETBUILTIN("frozenset",             &PyFrozenSet_Type);
    SETBUILTIN("property",              &PyProperty_Type);
    SETBUILTIN("int",                   &PyLong_Type);
    SETBUILTIN("list",                  &PyList_Type);
    SETBUILTIN("map",                   &PyMap_Type);
    SETBUILTIN("object",                &PyBaseObject_Type);
    SETBUILTIN("range",                 &PyRange_Type);
    SETBUILTIN("reversed",              &PyReversed_Type);
    SETBUILTIN("set",                   &PySet_Type);
    SETBUILTIN("slice",                 &PySlice_Type);
    SETBUILTIN("staticmethod",          &PyStaticMethod_Type);
    SETBUILTIN("str",                   &PyUnicode_Type);
    SETBUILTIN("super",                 &PySuper_Type);
    SETBUILTIN("tuple",                 &PyTuple_Type);
    SETBUILTIN("type",                  &PyType_Type);
    SETBUILTIN("zip",                   &PyZip_Type);
    debug = PyBool_FromLong(Py_OptimizeFlag == 0);
    if (PyDict_SetItemString(dict, "__debug__", debug) < 0) {
        Py_DECREF(debug);
        return NULL;
    }
    Py_DECREF(debug);

    return mod;
#undef ADD_TO_ALL
#undef SETBUILTIN
}<|MERGE_RESOLUTION|>--- conflicted
+++ resolved
@@ -2128,13 +2128,9 @@
 {
     PyObject *newlist, *v, *seq, *keyfunc=NULL;
     PyObject *callable;
-<<<<<<< HEAD
-    static const char * const kwlist[] = {"iterable", "key", "reverse", 0};
+    static const char * const kwlist[] = {"", "key", "reverse", 0};
     /* args 1-3 should match listsort in Objects/listobject.c */
     static _PyArg_Parser parser = {"O|Oi:sorted", kwlist, 0};
-=======
-    static char *kwlist[] = {"", "key", "reverse", 0};
->>>>>>> 398ef5c0
     int reverse;
 
     if (!_PyArg_ParseStackAndKeywords(args, nargs, kwnames, &parser,
@@ -2151,14 +2147,8 @@
         return NULL;
     }
 
-<<<<<<< HEAD
+    assert(nargs >= 1);
     v = _PyObject_FastCallKeywords(callable, args + 1, nargs - 1, kwnames);
-=======
-    assert(PyTuple_GET_SIZE(args) >= 1);
-    newargs = &PyTuple_GET_ITEM(args, 1);
-    nargs = PyTuple_GET_SIZE(args) - 1;
-    v = _PyObject_FastCallDict(callable, newargs, nargs, kwds);
->>>>>>> 398ef5c0
     Py_DECREF(callable);
     if (v == NULL) {
         Py_DECREF(newlist);
